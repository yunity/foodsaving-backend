--- conflicted
+++ resolved
@@ -94,8 +94,4 @@
     Mappable
 )
 
-<<<<<<< HEAD
 connect_signals(ES_MODELS)
-=======
-# Create your models here.
->>>>>>> f5da8def
