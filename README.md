--- conflicted
+++ resolved
@@ -17,11 +17,7 @@
 
 ### Run the project
 - charm ~/yunity
-<<<<<<< HEAD
-- Set the project interpreter to ~/yunity/env (in Run -> Edit Configurations)
-=======
 - Set the project interpreter to ~/yunity/env/bin/python
->>>>>>> 8de621f4
 - Run yunity (Shift+F10)
 
 ## Settings
