--- conflicted
+++ resolved
@@ -14,11 +14,7 @@
 bleach-whitelist==0.0.8
 bleach==2.1.3
 cchardet==2.1.1           # via talon
-<<<<<<< HEAD
 certifi==2018.1.18        # via python-telegram-bot, requests
-=======
-certifi==2018.4.16        # via requests
->>>>>>> 2aaf4c76
 cffi==1.11.5              # via argon2-cffi
 channels==1.1.8
 chardet==3.0.4            # via requests, talon
@@ -42,19 +38,12 @@
 django[argon2]==2.0.6
 djangorestframework==3.8.2
 drf-nested-routers==0.90.2
-<<<<<<< HEAD
-factory-boy==2.10.0
-faker==0.8.12             # via factory-boy
-flake8==3.5.0
-furl==1.0.1
-future==0.16.0            # via python-telegram-bot
-gevent==1.2.2
-=======
 factory-boy==2.11.1
 faker==0.8.15             # via factory-boy
+flake8==3.5.0
+future==0.16.0            # via python-telegram-bot
 furl==1.1
 gevent==1.3.2.post0
->>>>>>> 2aaf4c76
 greenlet==0.4.13          # via gevent
 hiredis==0.2.0
 html2text==2018.1.9
@@ -81,14 +70,9 @@
 pymdown-extensions==4.10.2
 python-dateutil==2.7.3    # via faker, influxdb
 python-server-metrics==0.2.1  # via django-influxdb-metrics
-<<<<<<< HEAD
 python-telegram-bot==10.0.1
-pytz==2018.3
-raven==6.6.0
-=======
 pytz==2018.4
 raven==6.9.0
->>>>>>> 2aaf4c76
 redis==2.10.6
 regex==2018.2.21          # via talon
 requests-toolbelt==0.8.0  # via pyfcm
