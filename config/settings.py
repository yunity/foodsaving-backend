--- conflicted
+++ resolved
@@ -44,14 +44,9 @@
     'foodsaving.base',
     'foodsaving.users',
     'foodsaving.conversations',
-<<<<<<< HEAD
-    'foodsaving.groups',
-    'foodsaving.stores',
     'foodsaving.audit.AuditConfig',
-=======
     'foodsaving.groups.GroupsConfig',
     'foodsaving.stores.StoresConfig',
->>>>>>> f3241592
 
     # removed app, it's just here that the migration can run
     'foodsaving.walls',
